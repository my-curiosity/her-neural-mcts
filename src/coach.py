--- conflicted
+++ resolved
@@ -417,12 +417,9 @@
                 )
                 self.trainExamplesHistory.extend(hindsight.create_hindsight_samples())
 
-<<<<<<< HEAD
             # add real history to ER (at the end to access last state transition easily)
             self.trainExamplesHistory.append(episode_history)
 
-=======
->>>>>>> 29d22e6f
             if self.checkpoint.step > self.args.cold_start_iterations:
                 self.update_network()
 
